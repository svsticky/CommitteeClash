# CommitteeClash

Welcome to the CommitteeClash repository. CommitteeClash is a website application for the competition between our committees.

# Environment file

To get the application working, you have to create a .env file in the root of the repository. Please copy the content of the sample.env and fill in the missing values.

# Docker

The application works with docker. To compose the services, use the following commands:

- For development: `npm run dev`
- For production: `npm run prod`

To delete images and containers, use one of the following commands: `npm run down-dev` or `npm run down-prod`.

# Development

After starting up development, you can find the home page on http://localhost:3000.

## Swagger

You can find and test the Web API endpoints with the help of swagger when running development mode. Swagger is accessable on http://localhost:8080/docs.

# Documentation

After starting up development, you can find the home page of the documentation website on http://localhost:3001.

## Update documentation

<<<<<<< HEAD
The frontend and backend documentation is updated automatically when running `npm run dev` or `npm run prod`. The api documentation is updated when running `npm run dev`.

# OAuth

The application uses OAuth for authorization and authentication. You have to set up the following settings at your OAuth provider:

- Callback Url: `<Your frontend url>/api/auth/callback/<Your OAUTH_PROVIDER_NAME in env file>`
=======
The documentation is updated automatically when running `npm run dev` or `npm run prod`.
>>>>>>> a471c868
<|MERGE_RESOLUTION|>--- conflicted
+++ resolved
@@ -29,14 +29,10 @@
 
 ## Update documentation
 
-<<<<<<< HEAD
-The frontend and backend documentation is updated automatically when running `npm run dev` or `npm run prod`. The api documentation is updated when running `npm run dev`.
+The documentation is updated automatically when running `npm run dev` or `npm run prod`.
 
 # OAuth
 
 The application uses OAuth for authorization and authentication. You have to set up the following settings at your OAuth provider:
 
-- Callback Url: `<Your frontend url>/api/auth/callback/<Your OAUTH_PROVIDER_NAME in env file>`
-=======
-The documentation is updated automatically when running `npm run dev` or `npm run prod`.
->>>>>>> a471c868
+- Callback Url: `<Your frontend url>/api/auth/callback/<Your OAUTH_PROVIDER_NAME in env file>`