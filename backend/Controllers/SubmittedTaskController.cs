--- conflicted
+++ resolved
@@ -439,11 +439,7 @@
 
         _logger.LogInformation("Retrieved {Count} submitted tasks for Committee: {Committee}", submittedTasks.Count, committee);
 
-<<<<<<< HEAD
         return Ok(new PageResponse<SubmittedTask>(submittedTasks, pageAmount));
-=======
-        return Ok(new PageResponse<SubmittedTask>(submittedTasks, pageSize));
->>>>>>> b3aead81
     }
 
     /// <summary>
@@ -574,12 +570,8 @@
         if (page > pageAmount && page != 1) return BadRequest("Invalid page number.");
 
         _logger.LogInformation("Retrieved {Count} pending tasks for Committee: {Committee}", pendingTasks.Count, committee);
-
-<<<<<<< HEAD
+        
         return Ok(new PageResponse<SubmittedTask>(pendingTasks, pageAmount));
-=======
-        return Ok(new PageResponse<SubmittedTask>(pendingTasks, pageSize));
->>>>>>> b3aead81
     }
 
     /// <summary>
@@ -653,12 +645,8 @@
         if (page > pageAmount && page != 1) return BadRequest("Invalid page number.");
 
         _logger.LogInformation("Retrieved {Count} approved tasks for Committee: {Committee}", approvedTasks.Count, committee);
-
-<<<<<<< HEAD
+        
         return Ok(new PageResponse<SubmittedTask>(approvedTasks, pageAmount));
-=======
-        return Ok(new PageResponse<SubmittedTask>(approvedTasks, pageSize));
->>>>>>> b3aead81
     }
 
 
@@ -733,10 +721,6 @@
 
         _logger.LogInformation("Retrieved {Count} rejected tasks for Committee: {Committee}", rejectedTasks.Count, committee);
 
-<<<<<<< HEAD
         return Ok(new PageResponse<SubmittedTask>(rejectedTasks, pageAmount));
-=======
-        return Ok(new PageResponse<SubmittedTask>(rejectedTasks, pageSize));
->>>>>>> b3aead81
     }
 }